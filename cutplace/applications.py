#!/usr/bin/env python
"""
Front end for command line application. This takes care of parsing the
command line options, calling the appropriate low level function, reporting
any errors and setting a proper exit code to be passed to the end user.
"""
# Copyright (C) 2009-2015 Thomas Aglassinger
#
# This program is free software: you can redistribute it and/or modify it
# under the terms of the GNU Lesser General Public License as published by
# the Free Software Foundation, either version 3 of the License, or (at your
# option) any later version.
#
# This program is distributed in the hope that it will be useful, but WITHOUT
# ANY WARRANTY; without even the implied warranty of MERCHANTABILITY or
# FITNESS FOR A PARTICULAR PURPOSE.  See the GNU Lesser General Public License
# for more details.
#
# You should have received a copy of the GNU Lesser General Public License
# along with this program.  If not, see <http://www.gnu.org/licenses/>.
from __future__ import absolute_import
from __future__ import division
from __future__ import print_function
from __future__ import unicode_literals

import argparse
import logging
import sys

from cutplace import errors
from cutplace import gui
from cutplace import interface
from cutplace import validio
from cutplace import rowio
from cutplace import sql
from cutplace import _tools
from cutplace import __version__

DEFAULT_CID_ENCODING = 'utf-8'
DEFAULT_LOG_LEVEL = 'info'
assert DEFAULT_LOG_LEVEL in _tools.LOG_LEVEL_NAME_TO_LEVEL_MAP
DEFAULT_VALIDATE_UNTIL = -1

_log = logging.getLogger("cutplace")


class CutplaceApp(object):
    """
    Command line application to validate CID's and data.
    """
    def __init__(self):
        """
        Setup the empty command line application.
        """
        self._log = _log
        self.cid = None
        self.cid_encoding = DEFAULT_CID_ENCODING
        self.cid_path = None
        self.is_gui = False
        self.is_create_sql = False
        self.data_paths = None
        self.last_validation_was_ok = False
        self.all_validations_were_ok = True
        self.validate_until = None

    def set_options(self, argv):
        """
        Reset options and set them again from argument list such as ``sys.argv[1:]``.
        """
        assert argv is not None

        description = 'validate DATA-FILE against interface description CID-FILE'
        version = '%(prog)s ' + __version__

        parser = argparse.ArgumentParser(description=description)
        parser.add_argument(
            '--gui', '--g', action='store_true', dest='is_gui',
            help='provide a graphical user interface to set CID-FILE and DATA-FILE')
        parser.add_argument(
            '--log', metavar='LEVEL', choices=sorted(_tools.LOG_LEVEL_NAME_TO_LEVEL_MAP.keys()), dest='log_level',
            default=DEFAULT_LOG_LEVEL, help='set log level to LEVEL (default: %s)' % DEFAULT_LOG_LEVEL)
        parser.add_argument(
            '--plugins', '-P', metavar='FOLDER', dest='plugins_folder',
            help='folder to scan for plugins (default: no plugins)')
        parser.add_argument(
            '-u', '--until', metavar='COUNT', dest='validate_until', default=DEFAULT_VALIDATE_UNTIL, type=int,
            help='maximum number of rows to validate; -1=all, 0=none (default: %d)' % DEFAULT_VALIDATE_UNTIL)
        parser.add_argument('--version', action='version', version=version)
        parser.add_argument(
            'cid_path', metavar='CID-FILE', nargs='?', help='file containing a cutplace interface definition (CID)')
        parser.add_argument(
            'data_paths', metavar='DATA-FILE', nargs='*', help='data file(s) to validate')
        parser.add_argument(
            '--create', '--C', action='store_true', dest='is_create_sql',
            help='write SQL statement to create a table representing CID-FILE')
        args = parser.parse_args(argv[1:])

        self._log.setLevel(_tools.LOG_LEVEL_NAME_TO_LEVEL_MAP[args.log_level])
        self.is_create_sql = args.is_create_sql
        self.is_gui = args.is_gui

        if args.validate_until is not None:
            if args.validate_until == -1:
                self.validate_until = None
            elif args.validate_until >= 0:
                self.validate_until = args.validate_until
            else:
                parser.error('option --until is %d but must be at least -1' % args.validate_until)
        if args.plugins_folder is not None:
            interface.import_plugins(args.plugins_folder)
        if args.data_paths is not None:
            self.data_paths = args.data_paths
        if args.is_gui:
            if not gui.has_tk:
                parser.error('tkinter package must be installed in order for --gui to work')
        if args.cid_path is not None:
            self.set_cid_from_path(args.cid_path)
        elif not args.is_gui:
            parser.error('CID_PATH or --gui must be specified')

        self._log.debug('cutplace %s', __version__)
        self._log.debug('arguments=%s', args)

    def set_cid_from_path(self, cid_path):
        """
        Read the :py:class:`cutplace.interface.Cid` to be used by this
        application from ``cid_path``.
        """
        assert cid_path is not None
        new_cid = interface.Cid()
        _log.info('read CID from "%s"', cid_path)
        cid_rows = rowio.auto_rows(cid_path)
        new_cid.read(cid_path, cid_rows)
        self.cid = new_cid
        self.cid_path = cid_path

    def validate(self, data_path):
        """
        Validate data stored in file ``data_path`` and log possible errors
        of type :py:exc:`cutplace.errors.CutplaceError` to the log.
        """
        assert data_path is not None
        assert self.cid is not None
        assert (self.validate_until is None) or (self.validate_until >= 0)

        _log.info('validate "%s"', data_path)

        try:
            with validio.Reader(self.cid, data_path, validate_until=self.validate_until) as reader:
                reader.validate_rows()
            _log.info('  accepted %d rows', reader.accepted_rows_count)
        except errors.CutplaceError as error:
            _log.error('  %s', error)
            self.all_validations_were_ok = False


def process(argv=None):
    """
    Do whatever the command line options ``argv`` request. In case of error,
    raise an appropriate :py:exc:`Exception`.

    Before calling this, module :py:mod:`logging` has to be set up properly.
    For example, by calling :py:func:`logging.basicConfig`.

    :return: 0 unless ``argv`` requested to validate one or more files and \
      at least one of them contained rejected data. In this case, the \
      result is 1.
    """
    if argv is None:  # pragma: no cover
        argv = sys.argv
    assert argv

    result = 0
    cutplace_app = CutplaceApp()
    cutplace_app.set_options(argv)
    if cutplace_app.is_gui:
<<<<<<< HEAD
        cid_path = ''
        if cutplace_app.cid_path is not None:
            cid_path = cutplace_app.cid_path

        data_path = ''
        if cutplace_app.data_paths is not None and len(cutplace_app.data_paths) > 0:
            data_path = cutplace_app.data_paths[0]

        gui.open_gui(cid_path, data_path)
=======
        data_path = cutplace_app.data_paths[0] if len(cutplace_app.data_paths) >= 1 else None
        gui.open_gui(cutplace_app.cid_path, data_path)
>>>>>>> f1444be3
    elif cutplace_app.is_create_sql:
        cid_reader = interface.Cid()
        sql.write_create(cutplace_app.cid_path, cid_reader)
    elif cutplace_app.data_paths:
        for data_path in cutplace_app.data_paths:
            try:
                cutplace_app.validate(data_path)
            except (EnvironmentError, OSError) as error:
                raise EnvironmentError("cannot read data file %r: %s" % (data_path, error))
        if not cutplace_app.all_validations_were_ok:
            result = 1
    return result


def main(argv=None):
    """
    Main routine that logs errors and won't ``sys.exit()`` unless ``argv`` is broken.

    Before calling this, module ``logging`` has to be set up properly. For example, by calling
    ``logging.basicConfig()``.

    The result can be:

    * 0 - everything worked out fine
    * 1 - validation failed and rejected data must be fixed
    * 2 - arguments passed in ``argv`` must be fixed
    * 3 - a proper environment for the program to run must be provided (files must exist,
      access rights must be provided, ...)
    * 4 - something unexpected happened and the program code must be fixed
    """
    if argv is None:  # pragma: no cover
        argv = sys.argv
    assert argv

    result = 1
    try:
        result = process(argv)
    except (EnvironmentError, OSError) as error:
        result = 3
        _log.error("%s", error)
    except errors.CutplaceError as error:
        _log.error("%s", error)
    except Exception as error:  # pragma: no cover
        result = 4
        _log.exception("cannot handle unexpected error: %s", error)
    return result


def main_for_script():  # pragma: no cover
    """
    Main routine that reports errors in options to `sys.stderr` and does `sys.exit()`.
    """
    logging.basicConfig(level=logging.INFO)
    sys.exit(main())

if __name__ == '__main__':
    main_for_script()<|MERGE_RESOLUTION|>--- conflicted
+++ resolved
@@ -174,20 +174,8 @@
     cutplace_app = CutplaceApp()
     cutplace_app.set_options(argv)
     if cutplace_app.is_gui:
-<<<<<<< HEAD
-        cid_path = ''
-        if cutplace_app.cid_path is not None:
-            cid_path = cutplace_app.cid_path
-
-        data_path = ''
-        if cutplace_app.data_paths is not None and len(cutplace_app.data_paths) > 0:
-            data_path = cutplace_app.data_paths[0]
-
-        gui.open_gui(cid_path, data_path)
-=======
         data_path = cutplace_app.data_paths[0] if len(cutplace_app.data_paths) >= 1 else None
         gui.open_gui(cutplace_app.cid_path, data_path)
->>>>>>> f1444be3
     elif cutplace_app.is_create_sql:
         cid_reader = interface.Cid()
         sql.write_create(cutplace_app.cid_path, cid_reader)
